<!DOCTYPE html>
<html lang="en">
  <head>
    <meta charset="UTF-8" />
    <link rel="stylesheet" href="/global.css" />
    <meta name="viewport" content="width=device-width, initial-scale=1.0" />
    <title>Svelte + Vite App</title>
<<<<<<< HEAD
    <script type="module" crossorigin src="/assets/index.4b6f33f7.js"></script>
    <link rel="modulepreload" href="/assets/vendor.3a672f03.js">
=======
    <script type="module" crossorigin src="/assets/index.cbdca1f1.js"></script>
    <link rel="modulepreload" href="/assets/vendor.32016365.js">
>>>>>>> 093f85dc
    <link rel="stylesheet" href="/assets/index.b706bb41.css">
  </head>

  <body>
    <div id="app"></div>
    
  </body>
</html><|MERGE_RESOLUTION|>--- conflicted
+++ resolved
@@ -5,13 +5,8 @@
     <link rel="stylesheet" href="/global.css" />
     <meta name="viewport" content="width=device-width, initial-scale=1.0" />
     <title>Svelte + Vite App</title>
-<<<<<<< HEAD
-    <script type="module" crossorigin src="/assets/index.4b6f33f7.js"></script>
+    <script type="module" crossorigin src="/assets/index.f9e7ab94.js"></script>
     <link rel="modulepreload" href="/assets/vendor.3a672f03.js">
-=======
-    <script type="module" crossorigin src="/assets/index.cbdca1f1.js"></script>
-    <link rel="modulepreload" href="/assets/vendor.32016365.js">
->>>>>>> 093f85dc
     <link rel="stylesheet" href="/assets/index.b706bb41.css">
   </head>
 
